<<<<<<< HEAD
from setuptools import setup, find_packages
from os import path
from dotdrop.version import __version__ as VERSION

readme = 'README.md'
here = path.abspath(path.dirname(__file__))

def read_readme(f):
    with open(f, encoding="utf-8") as fp:
        return fp.read()

REQUIRES_PYTHON = '>=3'

setup(
    name='dotdrop',
    version=VERSION,

    description='Save your dotfiles once, deploy them everywhere',
    long_description=read_readme(readme),
    long_description_content_type="text/markdown; variant=GFM",
    url='https://github.com/deadc0de6/dotdrop',
    download_url = 'https://github.com/deadc0de6/dotdrop/archive/v'+VERSION+'.tar.gz',
    options={"bdist_wheel": {"python_tag": "py3"}},
    # include anything from MANIFEST.in
    include_package_data=True,

    author='deadc0de6',
    author_email='deadc0de6@foo.bar',

    license='GPLv3',
    python_requires=REQUIRES_PYTHON,
    classifiers=[
            'Development Status :: 5 - Production/Stable',
            'Programming Language :: Python :: 3.5',
            'Programming Language :: Python :: 3.6',
            'Programming Language :: Python :: 3.7',
            'Programming Language :: Python :: 3.8',
            'Programming Language :: Python :: 3.9',
            'Programming Language :: Python :: 3.10',
            'License :: OSI Approved :: GNU General Public License v3 (GPLv3)',
          ],

    keywords='dotfiles jinja2',
    packages=find_packages(exclude=['tests*']),
    install_requires=['docopt', 'Jinja2', 'ruamel.yaml', 'python-magic', 'packaging', 'requests', 'toml'],

    extras_require={
        'dev': ['check-manifest'],
        'test': ['coverage', 'pytest', 'pytest-cov'],
    },

    entry_points={
        'console_scripts': [
            'dotdrop=dotdrop:main',
        ],
    },
)
=======
import setuptools
setuptools.setup()
>>>>>>> 08e1cf47
<|MERGE_RESOLUTION|>--- conflicted
+++ resolved
@@ -1,62 +1,2 @@
-<<<<<<< HEAD
-from setuptools import setup, find_packages
-from os import path
-from dotdrop.version import __version__ as VERSION
-
-readme = 'README.md'
-here = path.abspath(path.dirname(__file__))
-
-def read_readme(f):
-    with open(f, encoding="utf-8") as fp:
-        return fp.read()
-
-REQUIRES_PYTHON = '>=3'
-
-setup(
-    name='dotdrop',
-    version=VERSION,
-
-    description='Save your dotfiles once, deploy them everywhere',
-    long_description=read_readme(readme),
-    long_description_content_type="text/markdown; variant=GFM",
-    url='https://github.com/deadc0de6/dotdrop',
-    download_url = 'https://github.com/deadc0de6/dotdrop/archive/v'+VERSION+'.tar.gz',
-    options={"bdist_wheel": {"python_tag": "py3"}},
-    # include anything from MANIFEST.in
-    include_package_data=True,
-
-    author='deadc0de6',
-    author_email='deadc0de6@foo.bar',
-
-    license='GPLv3',
-    python_requires=REQUIRES_PYTHON,
-    classifiers=[
-            'Development Status :: 5 - Production/Stable',
-            'Programming Language :: Python :: 3.5',
-            'Programming Language :: Python :: 3.6',
-            'Programming Language :: Python :: 3.7',
-            'Programming Language :: Python :: 3.8',
-            'Programming Language :: Python :: 3.9',
-            'Programming Language :: Python :: 3.10',
-            'License :: OSI Approved :: GNU General Public License v3 (GPLv3)',
-          ],
-
-    keywords='dotfiles jinja2',
-    packages=find_packages(exclude=['tests*']),
-    install_requires=['docopt', 'Jinja2', 'ruamel.yaml', 'python-magic', 'packaging', 'requests', 'toml'],
-
-    extras_require={
-        'dev': ['check-manifest'],
-        'test': ['coverage', 'pytest', 'pytest-cov'],
-    },
-
-    entry_points={
-        'console_scripts': [
-            'dotdrop=dotdrop:main',
-        ],
-    },
-)
-=======
 import setuptools
-setuptools.setup()
->>>>>>> 08e1cf47
+setuptools.setup()