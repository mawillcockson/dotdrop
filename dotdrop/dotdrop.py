"""
author: deadc0de6 (https://github.com/deadc0de6)
Copyright (c) 2017, deadc0de6

entry point
"""

import os
import sys
import socket
from docopt import docopt

# local imports
from dotdrop.version import __version__ as VERSION
from dotdrop.logger import Logger
from dotdrop.templategen import Templategen
from dotdrop.installer import Installer
from dotdrop.updater import Updater
from dotdrop.comparator import Comparator
from dotdrop.dotfile import Dotfile
from dotdrop.config import Cfg
from dotdrop.utils import get_tmpdir, remove, strip_home, run
from dotdrop.linktypes import LinkTypes

LOG = Logger()
ENV_PROFILE = 'DOTDROP_PROFILE'
ENV_NOBANNER = 'DOTDROP_NOBANNER'
PROFILE = socket.gethostname()
if ENV_PROFILE in os.environ:
    PROFILE = os.environ[ENV_PROFILE]
TRANS_SUFFIX = 'trans'

BANNER = """     _       _      _
  __| | ___ | |_ __| |_ __ ___  _ __
 / _` |/ _ \| __/ _` | '__/ _ \| '_ |
 \__,_|\___/ \__\__,_|_|  \___/| .__/  v{}
                               |_|""".format(VERSION)

USAGE = """
{}

Usage:
  dotdrop install   [-tfndVbD] [-c <path>] [-p <profile>] [<key>...]
  dotdrop import    [-ldVb]    [-c <path>] [-p <profile>] <path>...
  dotdrop compare   [-Vb]      [-c <path>] [-p <profile>]
                               [-o <opts>] [-C <file>...] [-i <pattern>...]
  dotdrop update    [-fdVbk]   [-c <path>] [-p <profile>]
                               [-i <pattern>...] [<path>...]
  dotdrop listfiles [-VTb]     [-c <path>] [-p <profile>]
  dotdrop detail    [-Vb]      [-c <path>] [-p <profile>] [<key>...]
  dotdrop list      [-Vb]      [-c <path>]
  dotdrop --help
  dotdrop --version

Options:
  -p --profile=<profile>  Specify the profile to use [default: {}].
  -c --cfg=<path>         Path to the config [default: config.yaml].
  -C --file=<path>        Path of dotfile to compare.
  -i --ignore=<pattern>   Pattern to ignore.
  -o --dopts=<opts>       Diff options [default: ].
  -n --nodiff             Do not diff when installing.
  -t --temp               Install to a temporary directory for review.
  -T --template           Only template dotfiles.
  -D --showdiff           Show a diff before overwriting.
  -l --inv-link           Invert the value of "link_by_default" when importing.
  -f --force              Do not warn if exists.
  -k --key                Treat <path> as a dotfile key.
  -V --verbose            Be verbose.
  -d --dry                Dry run.
  -b --no-banner          Do not display the banner.
  -v --version            Show version.
  -h --help               Show this screen.

""".format(BANNER, PROFILE)

###########################################################
# entry point
###########################################################


def cmd_install(opts, conf, temporary=False, keys=[]):
    """install dotfiles for this profile"""
    dotfiles = conf.get_dotfiles(opts['profile'])
    if keys:
        # filtered dotfiles to install
        dotfiles = [d for d in dotfiles if d.key in set(keys)]
    if not dotfiles:
        msg = 'no dotfile to install for this profile (\"{}\")'
        LOG.warn(msg.format(opts['profile']))
        return False

    t = Templategen(profile=opts['profile'], base=opts['dotpath'],
                    variables=opts['variables'], debug=opts['debug'])
    tmpdir = None
    if temporary:
        tmpdir = get_tmpdir()
    inst = Installer(create=opts['create'], backup=opts['backup'],
                     dry=opts['dry'], safe=opts['safe'],
                     base=opts['dotpath'], workdir=opts['workdir'],
                     diff=opts['installdiff'], debug=opts['debug'],
                     totemp=tmpdir, showdiff=opts['showdiff'])
    installed = []
    for dotfile in dotfiles:
        preactions = []
        if not temporary and dotfile.actions \
                and Cfg.key_actions_pre in dotfile.actions:
            for action in dotfile.actions[Cfg.key_actions_pre]:
                preactions.append(action)
        if opts['debug']:
            LOG.dbg('installing {}'.format(dotfile))
        if hasattr(dotfile, 'link') and dotfile.link == LinkTypes.PARENTS:
            r = inst.link(t, dotfile.src, dotfile.dst, actions=preactions)
        elif hasattr(dotfile, 'link') and dotfile.link == LinkTypes.CHILDREN:
            r = inst.linkall(t, dotfile.src, dotfile.dst, actions=preactions)
        else:
            src = dotfile.src
            tmp = None
            if dotfile.trans_r:
                tmp = apply_trans(opts, dotfile)
                if not tmp:
                    continue
                src = tmp
            r = inst.install(t, src, dotfile.dst, actions=preactions,
                             noempty=dotfile.noempty)
            if tmp:
                tmp = os.path.join(opts['dotpath'], tmp)
                if os.path.exists(tmp):
                    remove(tmp)
        if len(r) > 0:
            if not temporary and Cfg.key_actions_post in dotfile.actions:
                actions = dotfile.actions[Cfg.key_actions_post]
                # execute action
                for action in actions:
                    if opts['dry']:
                        LOG.dry('would execute action: {}'.format(action))
                    else:
                        if opts['debug']:
                            LOG.dbg('executing post action {}'.format(action))
                        action.execute()
        installed.extend(r)
    if temporary:
        LOG.log('\nInstalled to tmp \"{}\".'.format(tmpdir))
    LOG.log('\n{} dotfile(s) installed.'.format(len(installed)))
    return True


def cmd_compare(opts, conf, tmp, focus=[], ignore=[]):
    """compare dotfiles and return True if all identical"""
    dotfiles = conf.get_dotfiles(opts['profile'])
    if dotfiles == []:
        msg = 'no dotfile defined for this profile (\"{}\")'
        LOG.warn(msg.format(opts['profile']))
        return True
    # compare only specific files
    same = True
    selected = dotfiles
    if focus:
        selected = _select(focus, dotfiles)

    if len(selected) < 1:
        return False

    t = Templategen(profile=opts['profile'], base=opts['dotpath'],
                    variables=opts['variables'], debug=opts['debug'])
    inst = Installer(create=opts['create'], backup=opts['backup'],
                     dry=opts['dry'], base=opts['dotpath'],
                     workdir=opts['workdir'], debug=opts['debug'])
    comp = Comparator(diffopts=opts['dopts'], debug=opts['debug'])

    for dotfile in selected:
        if opts['debug']:
            LOG.dbg('comparing {}'.format(dotfile))
        src = dotfile.src
        if not os.path.lexists(os.path.expanduser(dotfile.dst)):
            line = '=> compare {}: \"{}\" does not exist on local'
            LOG.log(line.format(dotfile.key, dotfile.dst))
            same = False
            continue

        tmpsrc = None
        if dotfile.trans_r:
            # apply transformation
            tmpsrc = apply_trans(opts, dotfile)
            if not tmpsrc:
                # could not apply trans
                same = False
                continue
            src = tmpsrc
        # install dotfile to temporary dir
        ret, insttmp = inst.install_to_temp(t, tmp, src, dotfile.dst)
        if not ret:
            # failed to install to tmp
            same = False
            continue
        ignores = list(set(ignore + dotfile.cmpignore))
        diff = comp.compare(insttmp, dotfile.dst, ignore=ignores)
        if tmpsrc:
            # clean tmp transformed dotfile if any
            tmpsrc = os.path.join(opts['dotpath'], tmpsrc)
            if os.path.exists(tmpsrc):
                remove(tmpsrc)
        if diff == '':
            if opts['debug']:
                line = '=> compare {}: diffing with \"{}\"'
                LOG.dbg(line.format(dotfile.key, dotfile.dst))
                LOG.dbg('same file')
        else:
            line = '=> compare {}: diffing with \"{}\"'
            LOG.log(line.format(dotfile.key, dotfile.dst))
            LOG.emph(diff)
            same = False

    return same


def cmd_update(opts, conf, paths, iskey=False, ignore=[]):
    """update the dotfile(s) from path(s) or key(s)"""
    ret = True
    updater = Updater(conf, opts['dotpath'], opts['dry'],
                      opts['safe'], iskey=iskey,
                      debug=opts['debug'], ignore=[])
    if not iskey:
        # update paths
        if opts['debug']:
            LOG.dbg('update by paths: {}'.format(paths))
        for path in paths:
            if not updater.update_path(path, opts['profile']):
                ret = False
    else:
        # update keys
        keys = paths
        if not keys:
            # if not provided, take all keys
            keys = [d.key for d in conf.get_dotfiles(opts['profile'])]
        if opts['debug']:
            LOG.dbg('update by keys: {}'.format(keys))
        for key in keys:
            if not updater.update_key(key, opts['profile']):
                ret = False
    return ret


def cmd_importer(opts, conf, paths):
    """import dotfile(s) from paths"""
    ret = True
    cnt = 0
    for path in paths:
        if opts['debug']:
            LOG.dbg('trying to import {}'.format(path))
        if not os.path.lexists(path):
            LOG.err('\"{}\" does not exist, ignored!'.format(path))
            ret = False
            continue
        dst = path.rstrip(os.sep)
        dst = os.path.abspath(dst)
        src = strip_home(dst)
        strip = '.' + os.sep
        if opts['keepdot']:
            strip = os.sep
        src = src.lstrip(strip)

        # create a new dotfile
        dotfile = Dotfile('', dst, src)
<<<<<<< HEAD

        linktype = LinkTypes(opts['link'])

        if opts['link_by_default'] and linktype == LinkTypes.PARENTS:
            linktype = LinkTypes.NOLINK
        else:
            linktype = LinkTypes.PARENTS

=======
>>>>>>> 004fcf40
        if opts['debug']:
            LOG.dbg('new dotfile: {}'.format(dotfile))

        # prepare hierarchy for dotfile
        srcf = os.path.join(opts['dotpath'], src)
        if not os.path.exists(srcf):
            cmd = ['mkdir', '-p', '{}'.format(os.path.dirname(srcf))]
            if opts['dry']:
                LOG.dry('would run: {}'.format(' '.join(cmd)))
            else:
                r, _ = run(cmd, raw=False, debug=opts['debug'], checkerr=True)
                if not r:
                    LOG.err('importing \"{}\" failed!'.format(path))
                    ret = False
                    continue
            cmd = ['cp', '-R', '-L', dst, srcf]
            if opts['dry']:
                LOG.dry('would run: {}'.format(' '.join(cmd)))
<<<<<<< HEAD
                if linktype == LinkTypes.PARENTS:
=======
                if opts['link']:
>>>>>>> 004fcf40
                    LOG.dry('would symlink {} to {}'.format(srcf, dst))
            else:
                r, _ = run(cmd, raw=False, debug=opts['debug'], checkerr=True)
                if not r:
                    LOG.err('importing \"{}\" failed!'.format(path))
                    ret = False
                    continue
<<<<<<< HEAD
                if linktype == LinkTypes.PARENTS:
                    remove(dst)
                    os.symlink(srcf, dst)
        retconf, dotfile = conf.new(dotfile, opts['profile'],
                                    link=linktype, debug=opts['debug'])
=======
                if opts['link']:
                    remove(dst)
                    os.symlink(srcf, dst)
        retconf, dotfile = conf.new(dotfile, opts['profile'],
                                    link=opts['link'], debug=opts['debug'])
>>>>>>> 004fcf40
        if retconf:
            LOG.sub('\"{}\" imported'.format(path))
            cnt += 1
        else:
            LOG.warn('\"{}\" ignored'.format(path))
    if opts['dry']:
        LOG.dry('new config file would be:')
        LOG.raw(conf.dump())
    else:
        conf.save()
    LOG.log('\n{} file(s) imported.'.format(cnt))
    return ret


def cmd_list_profiles(conf):
    """list all profiles"""
    LOG.log('Available profile(s):')
    for p in conf.get_profiles():
        LOG.sub(p)
    LOG.log('')


def cmd_list_files(opts, conf, templateonly=False):
    """list all dotfiles for a specific profile"""
    if not opts['profile'] in conf.get_profiles():
        LOG.warn('unknown profile \"{}\"'.format(opts['profile']))
        return
    what = 'Dotfile(s)'
    if templateonly:
        what = 'Template(s)'
    LOG.emph('{} for profile \"{}\"\n'.format(what, opts['profile']))
    for dotfile in conf.get_dotfiles(opts['profile']):
        if templateonly:
            src = os.path.join(opts['dotpath'], dotfile.src)
            if not Templategen.is_template(src):
                continue
        LOG.log('{} (src: \"{}\", link: {})'.format(dotfile.key, dotfile.src,
                                                    dotfile.link))
        LOG.sub('{}'.format(dotfile.dst))
    LOG.log('')


def cmd_detail(opts, conf, keys=None):
    """list details on all files for all dotfile entries"""
    if not opts['profile'] in conf.get_profiles():
        LOG.warn('unknown profile \"{}\"'.format(opts['profile']))
        return
    dotfiles = conf.get_dotfiles(opts['profile'])
    if keys:
        # filtered dotfiles to install
        dotfiles = [d for d in dotfiles if d.key in set(keys)]
    LOG.emph('dotfiles details for profile \"{}\":\n'.format(opts['profile']))
    for d in dotfiles:
        _detail(opts['dotpath'], d)
    LOG.log('')


###########################################################
# helpers
###########################################################


def _detail(dotpath, dotfile):
    """print details on all files under a dotfile entry"""
    LOG.log('{} (dst: \"{}\", link: {})'.format(dotfile.key, dotfile.dst,
                                                dotfile.link))
    path = os.path.join(dotpath, os.path.expanduser(dotfile.src))
    if not os.path.isdir(path):
        template = 'no'
        if Templategen.is_template(path):
            template = 'yes'
        LOG.sub('{} (template:{})'.format(path, template))
    else:
        for root, dir, files in os.walk(path):
            for f in files:
                p = os.path.join(root, f)
                template = 'no'
                if Templategen.is_template(p):
                    template = 'yes'
                LOG.sub('{} (template:{})'.format(p, template))


def _header():
    """print the header"""
    LOG.log(BANNER)
    LOG.log('')


def _select(selections, dotfiles):
    selected = []
    for selection in selections:
        df = next(
            (x for x in dotfiles
                if os.path.expanduser(x.dst) == os.path.expanduser(selection)),
            None
        )
        if df:
            selected.append(df)
        else:
            LOG.err('no dotfile matches \"{}\"'.format(selection))
    return selected


def apply_trans(opts, dotfile):
    """apply the read transformation to the dotfile
    return None if fails and new source if succeed"""
    src = dotfile.src
    new_src = '{}.{}'.format(src, TRANS_SUFFIX)
    trans = dotfile.trans_r
    if opts['debug']:
        LOG.dbg('executing transformation {}'.format(trans))
    s = os.path.join(opts['dotpath'], src)
    temp = os.path.join(opts['dotpath'], new_src)
    if not trans.transform(s, temp):
        msg = 'transformation \"{}\" failed for {}'
        LOG.err(msg.format(trans.key, dotfile.key))
        if new_src and os.path.exists(new_src):
            remove(new_src)
        return None
    return new_src


###########################################################
# main
###########################################################


def main():
    """entry point"""
    ret = True
    args = docopt(USAGE, version=VERSION)

    try:
        conf = Cfg(os.path.expanduser(args['--cfg']))
    except ValueError as e:
        LOG.err('Config format error: {}'.format(str(e)))
        return False

    opts = conf.get_settings()
    opts['dry'] = args['--dry']
    opts['profile'] = args['--profile']
    opts['safe'] = not args['--force']
    opts['installdiff'] = not args['--nodiff']
    opts['link'] = opts['link_by_default']
    if args['--inv-link']:
        opts['link'] = not opts['link']
    opts['debug'] = args['--verbose']
    opts['variables'] = conf.get_variables(opts['profile'])
    opts['showdiff'] = opts['showdiff'] or args['--showdiff']

    if opts['debug']:
        LOG.dbg('config file: {}'.format(args['--cfg']))
        LOG.dbg('options:\n{}'.format(opts))
        LOG.dbg('configs:\n{}'.format(conf.dump()))

    # resolve dynamic paths
    conf.eval_dotfiles(opts['profile'], debug=opts['debug'])

    if ENV_NOBANNER not in os.environ \
            and opts['banner'] \
            and not args['--no-banner']:
        _header()

    try:

        if args['list']:
            # list existing profiles
            if opts['debug']:
                LOG.dbg('running cmd: list')
            cmd_list_profiles(conf)

        elif args['listfiles']:
            # list files for selected profile
            if opts['debug']:
                LOG.dbg('running cmd: listfiles')
            cmd_list_files(opts, conf, templateonly=args['--template'])

        elif args['install']:
            # install the dotfiles stored in dotdrop
            if opts['debug']:
                LOG.dbg('running cmd: install')
            ret = cmd_install(opts, conf, temporary=args['--temp'],
                              keys=args['<key>'])

        elif args['compare']:
            # compare local dotfiles with dotfiles stored in dotdrop
            if opts['debug']:
                LOG.dbg('running cmd: compare')
            tmp = get_tmpdir()
            opts['dopts'] = args['--dopts']
            ret = cmd_compare(opts, conf, tmp, focus=args['--file'],
                              ignore=args['--ignore'])
            # clean tmp directory
            remove(tmp)

        elif args['import']:
            # import dotfile(s)
            if opts['debug']:
                LOG.dbg('running cmd: import')
            ret = cmd_importer(opts, conf, args['<path>'])

        elif args['update']:
            # update a dotfile
            if opts['debug']:
                LOG.dbg('running cmd: update')
            iskey = args['--key']
            ret = cmd_update(opts, conf, args['<path>'], iskey=iskey,
                             ignore=args['--ignore'])

        elif args['detail']:
            # detail files
            if opts['debug']:
                LOG.dbg('running cmd: update')
            cmd_detail(opts, conf, keys=args['<key>'])

    except KeyboardInterrupt:
        LOG.err('interrupted')
        ret = False

    if opts['debug']:
        LOG.dbg('configs:\n{}'.format(conf.dump()))

    return ret


if __name__ == '__main__':
    if main():
        sys.exit(0)
    sys.exit(1)<|MERGE_RESOLUTION|>--- conflicted
+++ resolved
@@ -261,7 +261,6 @@
 
         # create a new dotfile
         dotfile = Dotfile('', dst, src)
-<<<<<<< HEAD
 
         linktype = LinkTypes(opts['link'])
 
@@ -270,8 +269,6 @@
         else:
             linktype = LinkTypes.PARENTS
 
-=======
->>>>>>> 004fcf40
         if opts['debug']:
             LOG.dbg('new dotfile: {}'.format(dotfile))
 
@@ -290,11 +287,7 @@
             cmd = ['cp', '-R', '-L', dst, srcf]
             if opts['dry']:
                 LOG.dry('would run: {}'.format(' '.join(cmd)))
-<<<<<<< HEAD
                 if linktype == LinkTypes.PARENTS:
-=======
-                if opts['link']:
->>>>>>> 004fcf40
                     LOG.dry('would symlink {} to {}'.format(srcf, dst))
             else:
                 r, _ = run(cmd, raw=False, debug=opts['debug'], checkerr=True)
@@ -302,19 +295,11 @@
                     LOG.err('importing \"{}\" failed!'.format(path))
                     ret = False
                     continue
-<<<<<<< HEAD
                 if linktype == LinkTypes.PARENTS:
                     remove(dst)
                     os.symlink(srcf, dst)
         retconf, dotfile = conf.new(dotfile, opts['profile'],
                                     link=linktype, debug=opts['debug'])
-=======
-                if opts['link']:
-                    remove(dst)
-                    os.symlink(srcf, dst)
-        retconf, dotfile = conf.new(dotfile, opts['profile'],
-                                    link=opts['link'], debug=opts['debug'])
->>>>>>> 004fcf40
         if retconf:
             LOG.sub('\"{}\" imported'.format(path))
             cnt += 1
