"""
author: deadc0de6 (https://github.com/deadc0de6)
Copyright (c) 2020, deadc0de6

handle import of dotfiles
"""

import os
import shutil

# local imports
from dotdrop.logger import Logger
from dotdrop.utils import strip_home, get_default_file_perms, \
    get_file_perm, get_umask, must_ignore
from dotdrop.linktypes import LinkTypes
from dotdrop.comparator import Comparator


class Importer:

    def __init__(self, profile, conf, dotpath, diff_cmd,
                 dry=False, safe=True, debug=False,
                 keepdot=True, ignore=[]):
        """constructor
        @profile: the selected profile
        @conf: configuration manager
        @dotpath: dotfiles dotpath
        @diff_cmd: diff command to use
        @dry: simulate
        @safe: ask for overwrite if True
        @debug: enable debug
        @keepdot: keep dot prefix
        @ignore: patterns to ignore when importing
        """
        self.profile = profile
        self.conf = conf
        self.dotpath = dotpath
        self.diff_cmd = diff_cmd
        self.dry = dry
        self.safe = safe
        self.debug = debug
        self.keepdot = keepdot
        self.ignore = ignore

        self.umask = get_umask()
        self.log = Logger()

    def import_path(self, path, import_as=None,
                    import_link=LinkTypes.NOLINK, import_mode=False):
        """
        import a dotfile pointed by path
        returns:
            1: 1 dotfile imported
            0: ignored
            -1: error
        """
        if self.debug:
            self.log.dbg('import {}'.format(path))
        if not os.path.exists(path):
            self.log.err('\"{}\" does not exist, ignored!'.format(path))
            return -1

        return self._import(path, import_as=import_as,
                            import_link=import_link, import_mode=import_mode)

    def _import(self, path, import_as=None,
                import_link=LinkTypes.NOLINK, import_mode=False):
        """
        import path
        returns:
            1: 1 dotfile imported
            0: ignored
            -1: error
        """

        # normalize path
        dst = path.rstrip(os.sep)
        dst = os.path.abspath(dst)

        # test if must be ignored
        if self._ignore(dst):
            return 0

        # ask confirmation for symlinks
        if self.safe:
            realdst = os.path.realpath(dst)
            if dst != realdst:
                msg = '\"{}\" is a symlink, dereference it and continue?'
                if not self.log.ask(msg.format(dst)):
                    return 0

        # create src path
        src = strip_home(dst)
        if import_as:
            # handle import as
            src = os.path.expanduser(import_as)
            src = src.rstrip(os.sep)
            src = os.path.abspath(src)
            src = strip_home(src)
            if self.debug:
                self.log.dbg('import src for {} as {}'.format(dst, src))
        # with or without dot prefix
        strip = '.' + os.sep
        if self.keepdot:
            strip = os.sep
        src = src.lstrip(strip)

        # get the permission
        perm = get_file_perm(dst)

        # get the link attribute
        linktype = import_link
        if linktype == LinkTypes.LINK_CHILDREN and \
                not os.path.isdir(path):
            self.log.err('importing \"{}\" failed!'.format(path))
            return -1

        if self._already_exists(src, dst):
            return -1

        if self.debug:
            self.log.dbg('import dotfile: src:{} dst:{}'.format(src, dst))

        if not self._prepare_hierarchy(src, dst):
            return -1

        # handle file mode
        chmod = None
        dflperm = get_default_file_perms(dst, self.umask)
        if self.debug:
            self.log.dbg('import mode: {}'.format(import_mode))
        if import_mode or perm != dflperm:
            if self.debug:
                msg = 'adopt mode {:o} (umask {:o})'
                self.log.dbg(msg.format(perm, dflperm))
            chmod = perm

        # add file to config file
        retconf = self.conf.new_dotfile(src, dst, linktype, chmod=chmod)
        if not retconf:
            self.log.warn('\"{}\" ignored'.format(path))
            return 0

        self.log.sub('\"{}\" imported'.format(path))
        return 1

    def _prepare_hierarchy(self, src, dst):
        """prepare hierarchy for dotfile"""
        srcf = os.path.join(self.dotpath, src)
        if self._ignore(srcf):
            return False

        srcfd = os.path.dirname(srcf)
        if self._ignore(srcfd):
            return False

        # a dotfile in dotpath already exists at that spot
        if os.path.exists(srcf):
            if self.safe:
                c = Comparator(debug=self.debug,
                               diff_cmd=self.diff_cmd)
                diff = c.compare(srcf, dst)
                if diff != '':
                    # files are different, dunno what to do
                    self.log.log('diff \"{}\" VS \"{}\"'.format(dst, srcf))
                    self.log.emph(diff)
                    # ask user
                    msg = 'Dotfile \"{}\" already exists, overwrite?'
                    if not self.log.ask(msg.format(srcf)):
                        return False
                    if self.debug:
                        self.log.dbg('will overwrite existing file')

        # create directory hierarchy
        if self.dry:
            cmd = 'mkdir -p {}'.format(srcfd)
            self.log.dry('would run: {}'.format(cmd))
        else:
            try:
                os.makedirs(srcfd, exist_ok=True)
            except Exception:
                self.log.err('importing \"{}\" failed!'.format(dst))
                return False

        if self.dry:
            self.log.dry('would copy {} to {}'.format(dst, srcf))
        else:
<<<<<<< HEAD
            # copy the file to the dotpath
            if os.path.isdir(dst):
                if os.path.exists(srcf):
                    shutil.rmtree(srcf)
                shutil.copytree(dst, srcf, copy_function=self._cp,
                                ignore=shutil.ignore_patterns(*self.ignore))
            else:
                shutil.copy2(dst, srcf)
=======
            try:
                # copy the file to the dotpath
                if os.path.isdir(dst):
                    if os.path.exists(srcf):
                        shutil.rmtree(srcf)
                    shutil.copytree(dst, srcf)
                else:
                    shutil.copy2(dst, srcf)
            except shutil.Error as e:
                src = e.args[0][0][0]
                why = e.args[0][0][2]
                self.log.err('importing \"{}\" failed: {}'.format(src, why))
>>>>>>> 1b37fa90

        return True

    def _cp(self, src, dst):
        """the copy function for copytree"""
        # test if must be ignored
        if self._ignore(src):
            return
        shutil.copy2(src, dst)

    def _already_exists(self, src, dst):
        """
        test no other dotfile exists with same
        dst for this profile but different src
        """
        dfs = self.conf.get_dotfile_by_dst(dst)
        if not dfs:
            return False
        for df in dfs:
            profiles = self.conf.get_profiles_by_dotfile_key(df.key)
            profiles = [x.key for x in profiles]
            if self.profile in profiles and \
                    not self.conf.get_dotfile_by_src_dst(src, dst):
                # same profile
                # different src
                self.log.err('duplicate dotfile for this profile')
                return True
        return False

    def _ignore(self, path):
        if must_ignore([path], self.ignore, debug=self.debug):
            if self.debug:
                self.log.dbg('ignoring import of {}'.format(path))
            self.log.warn('{} ignored'.format(path))
            return True
        return False<|MERGE_RESOLUTION|>--- conflicted
+++ resolved
@@ -185,29 +185,21 @@
         if self.dry:
             self.log.dry('would copy {} to {}'.format(dst, srcf))
         else:
-<<<<<<< HEAD
             # copy the file to the dotpath
-            if os.path.isdir(dst):
-                if os.path.exists(srcf):
-                    shutil.rmtree(srcf)
-                shutil.copytree(dst, srcf, copy_function=self._cp,
-                                ignore=shutil.ignore_patterns(*self.ignore))
-            else:
-                shutil.copy2(dst, srcf)
-=======
             try:
-                # copy the file to the dotpath
                 if os.path.isdir(dst):
                     if os.path.exists(srcf):
                         shutil.rmtree(srcf)
-                    shutil.copytree(dst, srcf)
+                    ig = shutil.ignore_patterns(*self.ignore)
+                    shutil.copytree(dst, srcf,
+                                    copy_function=self._cp,
+                                    ignore=ig)
                 else:
                     shutil.copy2(dst, srcf)
             except shutil.Error as e:
                 src = e.args[0][0][0]
                 why = e.args[0][0][2]
                 self.log.err('importing \"{}\" failed: {}'.format(src, why))
->>>>>>> 1b37fa90
 
         return True
 
