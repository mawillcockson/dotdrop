"""
author: deadc0de6 (https://github.com/deadc0de6)
Copyright (c) 2017, deadc0de6

yaml config file manager
"""

import yaml
import os
import shlex

# local import
from dotdrop.dotfile import Dotfile
from dotdrop.templategen import Templategen
from dotdrop.logger import Logger
from dotdrop.action import Action, Transform
from dotdrop.utils import strip_home, shell
from dotdrop.linktypes import LinkTypes


class Cfg:
    key_all = 'ALL'

    # settings keys
    key_settings = 'config'
    key_dotpath = 'dotpath'
    key_backup = 'backup'
    key_create = 'create'
    key_banner = 'banner'
    key_long = 'longkey'
    key_keepdot = 'keepdot'
    key_ignoreempty = 'ignoreempty'
    key_showdiff = 'showdiff'
    key_imp_link = 'link_on_import'
    key_dotfile_link = 'link_dotfile_default'
    key_workdir = 'workdir'
    key_import_vars = 'import_variables'
    key_import_actions = 'import_actions'

    # actions keys
    key_actions = 'actions'
    key_actions_pre = 'pre'
    key_actions_post = 'post'

    # transformations keys
    key_trans_r = 'trans'
    key_trans_w = 'trans_write'

    # template variables
    key_variables = 'variables'
    # shell variables
    key_dynvariables = 'dynvariables'

    # dotfiles keys
    key_dotfiles = 'dotfiles'
    key_dotfiles_src = 'src'
    key_dotfiles_dst = 'dst'
    key_dotfiles_link = 'link'
    key_dotfiles_link_children = 'link_children'
    key_dotfiles_noempty = 'ignoreempty'
    key_dotfiles_cmpignore = 'cmpignore'
    key_dotfiles_actions = 'actions'
    key_dotfiles_trans_r = 'trans'
    key_dotfiles_trans_w = 'trans_write'
    key_dotfiles_upignore = 'upignore'

    # profiles keys
    key_profiles = 'profiles'
    key_profiles_dots = 'dotfiles'
    key_profiles_incl = 'include'
    key_profiles_imp = 'import'

    # link values
    lnk_nolink = LinkTypes.NOLINK.name.lower()
    lnk_link = LinkTypes.LINK.name.lower()
    lnk_children = LinkTypes.LINK_CHILDREN.name.lower()

    # settings defaults
    default_dotpath = 'dotfiles'
    default_backup = True
    default_create = True
    default_banner = True
    default_longkey = False
    default_keepdot = False
    default_showdiff = False
    default_ignoreempty = False
    default_link_imp = lnk_nolink
    default_link = lnk_nolink
    default_workdir = '~/.config/dotdrop'

    def __init__(self, cfgpath, profile=None, debug=False):
        """constructor
        @cfgpath: path to the config file
        @profile: chosen profile
        @debug: enable debug
        """
        if not cfgpath:
            raise ValueError('config file path undefined')
        if not os.path.exists(cfgpath):
            raise ValueError('config file does not exist: {}'.format(cfgpath))
        # make sure to have an absolute path to config file
        self.cfgpath = os.path.abspath(cfgpath)
        self.debug = debug
        self._modified = False

        # init the logger
        self.log = Logger()

        # represents all entries under "config"
        # linked inside the yaml dict (self.content)
        self.lnk_settings = {}

        # represents all entries under "profiles"
        # linked inside the yaml dict (self.content)
        self.lnk_profiles = {}

        # represents all dotfiles
        # NOT linked inside the yaml dict (self.content)
        self.dotfiles = {}

        # dict of all action objects by action key
        # NOT linked inside the yaml dict (self.content)
        self.actions = {}

        # dict of all read transformation objects by trans key
        # NOT linked inside the yaml dict (self.content)
        self.trans_r = {}

        # dict of all write transformation objects by trans key
        # NOT linked inside the yaml dict (self.content)
        self.trans_w = {}

        # represents all dotfiles per profile by profile key
        # NOT linked inside the yaml dict (self.content)
        self.prodots = {}

        # represents all variables from external files
        self.ext_variables = {}
        self.ext_dynvariables = {}

        if not self._load_config(profile=profile):
            raise ValueError('config is not valid')

    def eval_dotfiles(self, profile, variables, debug=False):
        """resolve dotfiles src/dst/actions templating for this profile"""
        t = Templategen(variables=variables)
        dotfiles = self._get_dotfiles(profile)
        for d in dotfiles:
            # src and dst path
            d.src = t.generate_string(d.src)
            d.dst = t.generate_string(d.dst)
            # pre actions
            if self.key_actions_pre in d.actions:
                for action in d.actions[self.key_actions_pre]:
                    action.action = t.generate_string(action.action)
            # post actions
            if self.key_actions_post in d.actions:
                for action in d.actions[self.key_actions_post]:
                    action.action = t.generate_string(action.action)
        return dotfiles

    def _load_config(self, profile=None):
        """load the yaml file"""
        self.content = self._load_yaml(self.cfgpath)
        if not self._is_valid():
            return False
        return self._parse(profile=profile)

    def _load_yaml(self, path):
        """load a yaml file to a dict"""
        content = {}
        if not os.path.exists(path):
            return content
        with open(path, 'r') as f:
            try:
                content = yaml.safe_load(f)
            except Exception as e:
                self.log.err(e)
                return {}
        return content

    def _is_valid(self):
        """test the yaml dict (self.content) is valid"""
        if self.key_profiles not in self.content:
            self.log.err('missing \"{}\" in config'.format(self.key_profiles))
            return False
        if self.key_settings not in self.content:
            self.log.err('missing \"{}\" in config'.format(self.key_settings))
            return False
        if self.key_dotfiles not in self.content:
            self.log.err('missing \"{}\" in config'.format(self.key_dotfiles))
            return False
        return True

    def _get_def_link(self):
        """get dotfile link entry when not specified"""
        string = self.lnk_settings[self.key_dotfile_link].lower()
        return self._string_to_linktype(string)

    def _string_to_linktype(self, string):
        """translate string to linktype"""
        if string == self.lnk_link.lower():
            return LinkTypes.LINK
        elif string == self.lnk_children.lower():
            return LinkTypes.LINK_CHILDREN
        return LinkTypes.NOLINK

    def _parse(self, profile=None):
        """parse config file"""
        # parse the settings
        self.lnk_settings = self.content[self.key_settings]
        if not self._complete_settings():
            return False

        # parse the profiles
        self.lnk_profiles = self.content[self.key_profiles]
        if self.lnk_profiles is None:
            # ensures self.lnk_profiles is a dict
            self.content[self.key_profiles] = {}
            self.lnk_profiles = self.content[self.key_profiles]
        for k, v in self.lnk_profiles.items():
            if not v:
                continue
            if self.key_profiles_dots in v and \
                    v[self.key_profiles_dots] is None:
                # if has the dotfiles entry but is empty
                # ensures it's an empty list
                v[self.key_profiles_dots] = []

        # make sure we have an absolute dotpath
        self.curdotpath = self.lnk_settings[self.key_dotpath]
        self.lnk_settings[self.key_dotpath] = \
            self._abs_path(self.curdotpath)

        # make sure we have an absolute workdir
        self.curworkdir = self.lnk_settings[self.key_workdir]
        self.lnk_settings[self.key_workdir] = \
            self._abs_path(self.curworkdir)

        # load external variables/dynvariables
        if self.key_import_vars in self.lnk_settings:
            paths = self.lnk_settings[self.key_import_vars]
            self._load_ext_variables(paths, profile=profile)

        # parse external actions
        if self.key_import_actions in self.lnk_settings:
            for path in self.lnk_settings[self.key_import_actions]:
                path = self._abs_path(path)
                if self.debug:
                    self.log.dbg('loading actions from {}'.format(path))
                content = self._load_yaml(path)
                if self.key_actions in content and \
                        content[self.key_actions] is not None:
                    self._load_actions(content[self.key_actions])

        # parse local actions
        if self.key_actions in self.content and \
                self.content[self.key_actions] is not None:
            self._load_actions(self.content[self.key_actions])

        # parse read transformations
        if self.key_trans_r in self.content and \
                self.content[self.key_trans_r] is not None:
            for k, v in self.content[self.key_trans_r].items():
                self.trans_r[k] = Transform(k, v)

        # parse write transformations
        if self.key_trans_w in self.content and \
                self.content[self.key_trans_w] is not None:
            for k, v in self.content[self.key_trans_w].items():
                self.trans_w[k] = Transform(k, v)

        # parse the dotfiles
        # and construct the dict of objects per dotfile key
        if not self.content[self.key_dotfiles]:
            # ensures the dotfiles entry is a dict
            self.content[self.key_dotfiles] = {}

        for k in self.content[self.key_dotfiles].keys():
            v = self.content[self.key_dotfiles][k]
            src = os.path.normpath(v[self.key_dotfiles_src])
            dst = os.path.normpath(v[self.key_dotfiles_dst])

            # Fail if both `link` and `link_children` present
            if self.key_dotfiles_link in v \
                    and self.key_dotfiles_link_children in v:
                msg = 'only one of `link` or `link_children` allowed per'
                msg += ' dotfile, error on dotfile "{}".'
                self.log.err(msg.format(k))
                return False

            # fix it
            v = self._fix_dotfile_link(k, v)
            self.content[self.key_dotfiles][k] = v

            # get link type
            link = self._get_def_link()
            if self.key_dotfiles_link in v:
                link = self._string_to_linktype(v[self.key_dotfiles_link])

            # get ignore empty
            noempty = v[self.key_dotfiles_noempty] if \
                self.key_dotfiles_noempty \
                in v else self.lnk_settings[self.key_ignoreempty]

            # parse actions
            itsactions = v[self.key_dotfiles_actions] if \
                self.key_dotfiles_actions in v else []
            actions = self._parse_actions(itsactions)

            # parse read transformation
            itstrans_r = v[self.key_dotfiles_trans_r] if \
                self.key_dotfiles_trans_r in v else None
            trans_r = None
            if itstrans_r:
                if type(itstrans_r) is list:
                    msg = 'One transformation allowed per dotfile'
                    msg += ', error on dotfile \"{}\"'
                    self.log.err(msg.format(k))
                    msg = 'Please modify your config file to: \"trans: {}\"'
                    self.log.err(msg.format(itstrans_r[0]))
                    return False
                trans_r = self._parse_trans(itstrans_r, read=True)
                if not trans_r:
                    msg = 'unknown trans \"{}\" for \"{}\"'
                    self.log.err(msg.format(itstrans_r, k))
                    return False

            # parse write transformation
            itstrans_w = v[self.key_dotfiles_trans_w] if \
                self.key_dotfiles_trans_w in v else None
            trans_w = None
            if itstrans_w:
                if type(itstrans_w) is list:
                    msg = 'One write transformation allowed per dotfile'
                    msg += ', error on dotfile \"{}\"'
                    self.log.err(msg.format(k))
                    msg = 'Please modify your config file: \"trans_write: {}\"'
                    self.log.err(msg.format(itstrans_w[0]))
                    return False
                trans_w = self._parse_trans(itstrans_w, read=False)
                if not trans_w:
                    msg = 'unknown trans_write \"{}\" for \"{}\"'
                    self.log.err(msg.format(itstrans_w, k))
                    return False

            # disable transformation when link is true
            if link != LinkTypes.NOLINK and (trans_r or trans_w):
                msg = 'transformations disabled for \"{}\"'.format(dst)
                msg += ' because link|link_children is enabled'
                self.log.warn(msg)
                trans_r = None
                trans_w = None

            # parse cmpignore pattern
            cmpignores = v[self.key_dotfiles_cmpignore] if \
                self.key_dotfiles_cmpignore in v else []

            # parse upignore pattern
            upignores = v[self.key_dotfiles_upignore] if \
                self.key_dotfiles_upignore in v else []

            # create new dotfile
            self.dotfiles[k] = Dotfile(k, dst, src,
                                       link=link, actions=actions,
                                       trans_r=trans_r, trans_w=trans_w,
                                       cmpignore=cmpignores, noempty=noempty,
                                       upignore=upignores)

        # assign dotfiles to each profile
        for k, v in self.lnk_profiles.items():
            self.prodots[k] = []
            if not v:
                continue
            if self.key_profiles_dots not in v:
                # ensures is a list
                v[self.key_profiles_dots] = []
            if not v[self.key_profiles_dots]:
                continue
            dots = v[self.key_profiles_dots]
            if self.key_all in dots:
                # add all if key ALL is used
                self.prodots[k] = list(self.dotfiles.values())
            else:
                # add the dotfiles
                for d in dots:
                    if d not in self.dotfiles:
                        msg = 'unknown dotfile \"{}\" for {}'.format(d, k)
                        self.log.err(msg)
                        continue
                    self.prodots[k].append(self.dotfiles[d])

        # handle "import" (from file) for each profile
        for k in self.lnk_profiles.keys():
            dots = self._get_imported_dotfiles_keys(k)
            for d in dots:
                if d not in self.dotfiles:
                    msg = '(i) unknown dotfile \"{}\" for {}'.format(d, k)
                    self.log.err(msg)
                    continue
                self.prodots[k].append(self.dotfiles[d])

        # handle "include" (from other profile) for each profile
        for k in self.lnk_profiles.keys():
            ret, dots = self._get_included_dotfiles(k)
            if not ret:
                return False
            self.prodots[k].extend(dots)

        # remove duplicates if any
        for k in self.lnk_profiles.keys():
            self.prodots[k] = list(set(self.prodots[k]))

        # print dotfiles for each profile
        if self.debug:
            for k in self.lnk_profiles.keys():
                df = ','.join([d.key for d in self.prodots[k]])
                self.log.dbg('dotfiles for \"{}\": {}'.format(k, df))
        return True

    def _load_ext_variables(self, paths, profile=None):
        """load external variables"""
        variables = {}
        dvariables = {}
        cur_vars = self.get_variables(profile, debug=self.debug)
        t = Templategen(variables=cur_vars)
        for path in paths:
            path = self._abs_path(path)
            path = t.generate_string(path)
            if self.debug:
                self.log.dbg('loading variables from {}'.format(path))
            content = self._load_yaml(path)
            if not content:
                self.log.warn('\"{}\" does not exist'.format(path))
                continue
            # variables
            if self.key_variables in content:
                variables.update(content[self.key_variables])
            # dynamic variables
            if self.key_dynvariables in content:
                dvariables.update(content[self.key_dynvariables])
        self.ext_variables = variables
        if self.debug:
            self.log.dbg('loaded ext variables: {}'.format(variables))
        self.ext_dynvariables = dvariables
        if self.debug:
            self.log.dbg('loaded ext dynvariables: {}'.format(dvariables))

    def _load_actions(self, dic):
        for k, v in dic.items():
            # loop through all actions
            if k in [self.key_actions_pre, self.key_actions_post]:
                # parse pre/post actions
                items = dic[k].items()
                for k2, v2 in items:
                    if k not in self.actions:
                        self.actions[k] = {}
                    a = Action(k2, k, v2)
                    self.actions[k][k2] = a
                    if self.debug:
                        self.log.dbg('new action: {}'.format(a))
            else:
                # parse naked actions as post actions
                if self.key_actions_post not in self.actions:
                    self.actions[self.key_actions_post] = {}
                a = Action(k, '', v)
                self.actions[self.key_actions_post][k] = a
                if self.debug:
                    self.log.dbg('new action: {}'.format(a))

    def _abs_path(self, path):
        """return absolute path of path relative to the confpath"""
        path = os.path.expanduser(path)
        if not os.path.isabs(path):
            d = os.path.dirname(self.cfgpath)
            return os.path.join(d, path)
        return path

    def _get_imported_dotfiles_keys(self, profile):
        """import dotfiles from external file"""
        keys = []
        if self.key_profiles_imp not in self.lnk_profiles[profile]:
            return keys
        variables = self.get_variables(profile, debug=self.debug)
        t = Templategen(variables=variables)
        paths = self.lnk_profiles[profile][self.key_profiles_imp]
        for path in paths:
            path = self._abs_path(path)
            path = t.generate_string(path)
            if self.debug:
                self.log.dbg('loading dotfiles from {}'.format(path))
            content = self._load_yaml(path)
            if not content:
                self.log.warn('\"{}\" does not exist'.format(path))
                continue
            if self.key_profiles_dots not in content:
                self.log.warn('not dotfiles in \"{}\"'.format(path))
                continue
            df = content[self.key_profiles_dots]
            if self.debug:
                self.log.dbg('imported dotfiles keys: {}'.format(df))
            keys.extend(df)
        return keys

    def _get_included_dotfiles(self, profile, seen=[]):
        """find all dotfiles for a specific profile
        when using the include keyword"""
        if profile in seen:
            self.log.err('cyclic include in profile \"{}\"'.format(profile))
            return False, []
        if not self.lnk_profiles[profile]:
            return True, []
        dotfiles = self.prodots[profile]
        if self.key_profiles_incl not in self.lnk_profiles[profile]:
            # no include found
            return True, dotfiles
        if not self.lnk_profiles[profile][self.key_profiles_incl]:
            # empty include found
            return True, dotfiles
        variables = self.get_variables(profile, debug=self.debug)
        t = Templategen(variables=variables)
        if self.debug:
            self.log.dbg('handle includes for profile \"{}\"'.format(profile))
        for other in self.lnk_profiles[profile][self.key_profiles_incl]:
            # resolve include value
            other = t.generate_string(other)
            if other not in self.prodots:
                # no such profile
                self.log.warn('unknown included profile \"{}\"'.format(other))
                continue
            if self.debug:
                msg = 'include dotfiles from \"{}\" into \"{}\"'
                self.log.dbg(msg.format(other, profile))
            lseen = seen.copy()
            lseen.append(profile)
            ret, recincludes = self._get_included_dotfiles(other, seen=lseen)
            if not ret:
                return False, []
            dotfiles.extend(recincludes)
            dotfiles.extend(self.prodots[other])
        return True, dotfiles

    def _parse_actions(self, entries):
        """parse actions specified for an element
        where entries are the ones defined for this dotfile"""
        res = {
            self.key_actions_pre: [],
            self.key_actions_post: [],
        }
        for line in entries:
            fields = shlex.split(line)
            entry = fields[0]
            args = []
            if len(fields) > 1:
                args = fields[1:]
            action = None
            if self.key_actions_pre in self.actions and \
                    entry in self.actions[self.key_actions_pre]:
                kind = self.key_actions_pre
                if not args:
                    action = self.actions[self.key_actions_pre][entry]
                else:
                    a = self.actions[self.key_actions_pre][entry].action
                    action = Action(entry, kind, a, *args)
            elif self.key_actions_post in self.actions and \
                    entry in self.actions[self.key_actions_post]:
                kind = self.key_actions_post
                if not args:
                    action = self.actions[self.key_actions_post][entry]
                else:
                    a = self.actions[self.key_actions_post][entry].action
                    action = Action(entry, kind, a, *args)
            else:
                self.log.warn('unknown action \"{}\"'.format(entry))
                continue
            res[kind].append(action)
        return res

    def _parse_trans(self, trans, read=True):
        """parse transformation key specified for a dotfile"""
        transformations = self.trans_r
        if not read:
            transformations = self.trans_w
        if trans not in transformations.keys():
            return None
        return transformations[trans]

    def _complete_settings(self):
        """set settings defaults if not present"""
        self._fix_deprecated()
        if self.key_dotpath not in self.lnk_settings:
            self.lnk_settings[self.key_dotpath] = self.default_dotpath
        if self.key_backup not in self.lnk_settings:
            self.lnk_settings[self.key_backup] = self.default_backup
        if self.key_create not in self.lnk_settings:
            self.lnk_settings[self.key_create] = self.default_create
        if self.key_banner not in self.lnk_settings:
            self.lnk_settings[self.key_banner] = self.default_banner
        if self.key_long not in self.lnk_settings:
            self.lnk_settings[self.key_long] = self.default_longkey
        if self.key_keepdot not in self.lnk_settings:
            self.lnk_settings[self.key_keepdot] = self.default_keepdot
        if self.key_workdir not in self.lnk_settings:
            self.lnk_settings[self.key_workdir] = self.default_workdir
        if self.key_showdiff not in self.lnk_settings:
            self.lnk_settings[self.key_showdiff] = self.default_showdiff
        if self.key_ignoreempty not in self.lnk_settings:
            self.lnk_settings[self.key_ignoreempty] = self.default_ignoreempty

        if self.key_dotfile_link not in self.lnk_settings:
            self.lnk_settings[self.key_dotfile_link] = self.default_link
        else:
            key = self.lnk_settings[self.key_dotfile_link]
            if key != self.lnk_link and \
                    key != self.lnk_children and \
                    key != self.lnk_nolink:
                self.log.err('bad value for {}'.format(self.key_dotfile_link))
                return False

        if self.key_imp_link not in self.lnk_settings:
            self.lnk_settings[self.key_imp_link] = self.default_link_imp
        else:
            key = self.lnk_settings[self.key_imp_link]
            if key != self.lnk_link and \
                    key != self.lnk_children and \
                    key != self.lnk_nolink:
                self.log.err('bad value for {}'.format(self.key_dotfile_link))
                return False
        return True

    def _fix_deprecated(self):
        """fix deprecated entries"""
        # link_by_default
        key = 'link_by_default'
        newkey = self.key_imp_link
        if key in self.lnk_settings:
            if self.lnk_settings[key]:
                self.lnk_settings[newkey] = self.lnk_link
            else:
                self.lnk_settings[newkey] = self.lnk_nolink
            del self.lnk_settings[key]
            self._modified = True

    def _fix_dotfile_link(self, key, entry):
        """fix deprecated link usage in dotfile entry"""
        v = entry

        if self.key_dotfiles_link not in v \
                and self.key_dotfiles_link_children not in v:
            # nothing defined
            return v

        new = self.lnk_nolink
        if self.key_dotfiles_link in v \
                and type(v[self.key_dotfiles_link]) is bool:
            # patch link: <bool>
            if v[self.key_dotfiles_link]:
                new = self.lnk_link
            else:
                new = self.lnk_nolink
            self._modified = True
            if self.debug:
                self.log.dbg('link updated for {} to {}'.format(key, new))
        elif self.key_dotfiles_link_children in v \
                and type(v[self.key_dotfiles_link_children]) is bool:
            # patch link_children: <bool>
            if v[self.key_dotfiles_link_children]:
                new = self.lnk_children
            else:
                new = self.lnk_nolink
            del v[self.key_dotfiles_link_children]
            self._modified = True
            if self.debug:
                self.log.dbg('link updated for {} to {}'.format(key, new))
        else:
            # no change
            new = v[self.key_dotfiles_link]

        v[self.key_dotfiles_link] = new
        return v

    def _save(self, content, path):
        """writes the config to file"""
        ret = False
        with open(path, 'w') as f:
<<<<<<< HEAD
            ret = yaml.safe_dump(content, f,
                                 default_flow_style=False,
                                 indent=2)
=======
            ret = yaml.dump(content, f,
                            default_flow_style=False,
                            indent=2)
        if ret:
            self._modified = False
>>>>>>> 47a98f4e
        return ret

    def _norm_key_elem(self, elem):
        """normalize path element for sanity"""
        elem = elem.lstrip('.')
        elem = elem.replace(' ', '-')
        return elem.lower()

    def _get_paths(self, path):
        """return a list of path elements, excluded home path"""
        p = strip_home(path)
        dirs = []
        while True:
            p, f = os.path.split(p)
            dirs.append(f)
            if not p or not f:
                break
        dirs.reverse()
        # remove empty entries
        dirs = filter(None, dirs)
        # normalize entries
        dirs = list(map(self._norm_key_elem, dirs))
        return dirs

    def _get_long_key(self, path, keys):
        """return a unique long key representing the
        absolute path of path"""
        dirs = self._get_paths(path)
        # prepend with indicator
        if os.path.isdir(path):
            key = 'd_{}'.format('_'.join(dirs))
        else:
            key = 'f_{}'.format('_'.join(dirs))
        return self._get_unique_key(key, keys)

    def _get_short_key(self, path, keys):
        """return a unique key where path
        is known not to be an already existing dotfile"""
        dirs = self._get_paths(path)
        dirs.reverse()
        pre = 'f'
        if os.path.isdir(path):
            pre = 'd'
        entries = []
        for d in dirs:
            entries.insert(0, d)
            key = '_'.join(entries)
            key = '{}_{}'.format(pre, key)
            if key not in keys:
                return key
        return self._get_unique_key(key, keys)

    def _get_unique_key(self, key, keys):
        """return a unique dotfile key"""
        newkey = key
        cnt = 1
        while newkey in keys:
            # if unable to get a unique path
            # get a random one
            newkey = '{}_{}'.format(key, cnt)
            cnt += 1
        return newkey

    def _dotfile_exists(self, dotfile):
        """return True and the existing dotfile key
        if it already exists, False and a new unique key otherwise"""
        dsts = [(k, d.dst) for k, d in self.dotfiles.items()]
        if dotfile.dst in [x[1] for x in dsts]:
            return True, [x[0] for x in dsts if x[1] == dotfile.dst][0]
        # return key for this new dotfile
        path = os.path.expanduser(dotfile.dst)
        keys = self.dotfiles.keys()
        if self.lnk_settings[self.key_long]:
            return False, self._get_long_key(path, keys)
        return False, self._get_short_key(path, keys)

    def new(self, src, dst, profile, link, debug=False):
        """import new dotfile"""
        # keep it short
        home = os.path.expanduser('~')
        dst = dst.replace(home, '~', 1)
        dotfile = Dotfile('', dst, src)

        # adding new profile if doesn't exist
        if profile not in self.lnk_profiles:
            if debug:
                self.log.dbg('adding profile to config')
            # in the yaml
            self.lnk_profiles[profile] = {self.key_profiles_dots: []}
            # in the global list of dotfiles per profile
            self.prodots[profile] = []

        exists, key = self._dotfile_exists(dotfile)
        if exists:
            if debug:
                self.log.dbg('key already exists: {}'.format(key))
            # retrieve existing dotfile
            dotfile = self.dotfiles[key]
            if dotfile in self.prodots[profile]:
                self.log.err('\"{}\" already present'.format(dotfile.key))
                return False, dotfile

            # add for this profile
            self.prodots[profile].append(dotfile)

            # get a pointer in the yaml profiles->this_profile
            # and complete it with the new entry
            pro = self.content[self.key_profiles][profile]
            if self.key_all not in pro[self.key_profiles_dots]:
                pro[self.key_profiles_dots].append(dotfile.key)
            return True, dotfile

        if debug:
            self.log.dbg('dotfile attributed key: {}'.format(key))
        # adding the new dotfile
        dotfile.key = key
        dotfile.link = link
        if debug:
            self.log.dbg('adding new dotfile: {}'.format(dotfile))
        # add the entry in the yaml file
        dots = self.content[self.key_dotfiles]
        dots[dotfile.key] = {
            self.key_dotfiles_dst: dotfile.dst,
            self.key_dotfiles_src: dotfile.src,
        }

        # set the link flag
        if link != self._get_def_link():
            val = link.name.lower()
            dots[dotfile.key][self.key_dotfiles_link] = val

        # link it to this profile in the yaml file
        pro = self.content[self.key_profiles][profile]
        if self.key_all not in pro[self.key_profiles_dots]:
            pro[self.key_profiles_dots].append(dotfile.key)

        # add it to the global list of dotfiles
        self.dotfiles[dotfile.key] = dotfile
        # add it to this profile
        self.prodots[profile].append(dotfile)

        return True, dotfile

    def _get_dotfiles(self, profile):
        """return a list of dotfiles for a specific profile"""
        if profile not in self.prodots:
            return []
        return sorted(self.prodots[profile],
                      key=lambda x: str(x.key))

    def get_profiles(self):
        """return all defined profiles"""
        return self.lnk_profiles.keys()

    def get_settings(self):
        """return all defined settings"""
        settings = self.lnk_settings.copy()
        # patch link entries
        key = self.key_imp_link
        settings[key] = self._string_to_linktype(settings[key])
        key = self.key_dotfile_link
        settings[key] = self._string_to_linktype(settings[key])
        return settings

    def get_variables(self, profile, debug=False):
        """return the variables for this profile"""
        # get flat variables
        variables = self._get_variables(profile=profile)

        # get interpreted variables
        dvariables = self._get_dynvariables(profile)

        # recursive resolve variables
        allvars = variables.copy()
        allvars.update(dvariables)
        var = self._rec_resolve_vars(allvars)

        # execute dynvariables
        for k in dvariables.keys():
            var[k] = shell(var[k])

        if debug:
            self.log.dbg('variables:')
            for k, v in var.items():
                self.log.dbg('\t\"{}\": {}'.format(k, v))

        return var

    def _rec_resolve_vars(self, variables):
        """recursive resolve all variables"""
        t = Templategen(variables=variables)

        for k in variables.keys():
            val = variables[k]
            while Templategen.var_is_template(val):
                val = t.generate_string(val)
                variables[k] = val
                t.update_variables(variables)
        return variables

    def _get_variables(self, profile=None):
        """return the un-interpreted variables"""
        variables = {}

        # profile variable
        if profile:
            variables['profile'] = profile

        # add paths variables
        variables['_dotdrop_dotpath'] = self.lnk_settings[self.key_dotpath]
        variables['_dotdrop_cfgpath'] = self.cfgpath
        variables['_dotdrop_workdir'] = self.lnk_settings[self.key_workdir]

        # global variables
        if self.key_variables in self.content:
            variables.update(self.content[self.key_variables])

        # external variables
        variables.update(self.ext_variables)

        if not profile or profile not in self.lnk_profiles:
            return variables

        # profile variables
        var = self.lnk_profiles[profile]
        if self.key_variables in var.keys():
            for k, v in var[self.key_variables].items():
                variables[k] = v

        return variables

    def _get_dynvariables(self, profile):
        """return the dyn variables"""
        variables = {}

        # global dynvariables
        if self.key_dynvariables in self.content:
            # interpret dynamic variables
            variables.update(self.content[self.key_dynvariables])

        # external variables
        variables.update(self.ext_dynvariables)

        if profile not in self.lnk_profiles:
            return variables

        # profile dynvariables
        var = self.lnk_profiles[profile]
        if self.key_dynvariables in var.keys():
            variables.update(var[self.key_dynvariables])

        return variables

    def dump(self):
        """return a dump of the config"""
        # temporary reset paths
        dotpath = self.lnk_settings[self.key_dotpath]
        workdir = self.lnk_settings[self.key_workdir]
        self.lnk_settings[self.key_dotpath] = self.curdotpath
        self.lnk_settings[self.key_workdir] = self.curworkdir
        # dump
        ret = yaml.safe_dump(self.content,
                             default_flow_style=False,
                             indent=2)
        ret = ret.replace('{}', '')
        # restore paths
        self.lnk_settings[self.key_dotpath] = dotpath
        self.lnk_settings[self.key_workdir] = workdir
        return ret

    def is_modified(self):
        """need the db to be saved"""
        return self._modified

    def save(self):
        """save the config to file"""
        # temporary reset paths
        dotpath = self.lnk_settings[self.key_dotpath]
        workdir = self.lnk_settings[self.key_workdir]
        self.lnk_settings[self.key_dotpath] = self.curdotpath
        self.lnk_settings[self.key_workdir] = self.curworkdir
        # save
        ret = self._save(self.content, self.cfgpath)
        # restore path
        self.lnk_settings[self.key_dotpath] = dotpath
        self.lnk_settings[self.key_workdir] = workdir
        return ret<|MERGE_RESOLUTION|>--- conflicted
+++ resolved
@@ -683,17 +683,11 @@
         """writes the config to file"""
         ret = False
         with open(path, 'w') as f:
-<<<<<<< HEAD
             ret = yaml.safe_dump(content, f,
                                  default_flow_style=False,
                                  indent=2)
-=======
-            ret = yaml.dump(content, f,
-                            default_flow_style=False,
-                            indent=2)
         if ret:
             self._modified = False
->>>>>>> 47a98f4e
         return ret
 
     def _norm_key_elem(self, elem):
