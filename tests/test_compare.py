--- conflicted
+++ resolved
@@ -107,13 +107,8 @@
                                       backup=self.CONFIG_BACKUP,
                                       create=self.CONFIG_CREATE)
         self.assertTrue(os.path.exists(confpath))
-<<<<<<< HEAD
-        conf, opts = load_config(confpath, profile)
-        opts['longkey'] = True
-=======
         o = load_options(confpath, profile)
         o.longkey = True
->>>>>>> 409bfee4
         dfiles = [d1, d2, d3, d4, d5, d9]
 
         # import the files
@@ -124,33 +119,21 @@
         # compare the files
         expected = {d1: True, d2: True, d3: True, d4: True,
                     d5: True, d9: True}
-<<<<<<< HEAD
-        results = self.compare(opts, conf, tmp, len(dfiles))
-=======
         results = self.compare(o, tmp, len(dfiles))
->>>>>>> 409bfee4
         self.assertTrue(results == expected)
 
         # modify file
         edit_content(d1, get_string(20))
         expected = {d1: False, d2: True, d3: True, d4: True,
                     d5: True, d9: True}
-<<<<<<< HEAD
-        results = self.compare(opts, conf, tmp, len(dfiles))
-=======
         results = self.compare(o, tmp, len(dfiles))
->>>>>>> 409bfee4
         self.assertTrue(results == expected)
 
         # modify binary file
         edit_content(d4, bytes(get_string(20), 'ascii'), binary=True)
         expected = {d1: False, d2: True, d3: True, d4: False,
                     d5: True, d9: True}
-<<<<<<< HEAD
-        results = self.compare(opts, conf, tmp, len(dfiles))
-=======
         results = self.compare(o, tmp, len(dfiles))
->>>>>>> 409bfee4
         self.assertTrue(results == expected)
 
         # add file in directory
@@ -158,11 +141,7 @@
         self.assertTrue(os.path.exists(d7))
         expected = {d1: False, d2: True, d3: True, d4: False,
                     d5: False, d9: True}
-<<<<<<< HEAD
-        results = self.compare(opts, conf, tmp, len(dfiles))
-=======
         results = self.compare(o, tmp, len(dfiles))
->>>>>>> 409bfee4
         self.assertTrue(results == expected)
 
         # modify all files
@@ -170,22 +149,14 @@
         edit_content(d3, get_string(21))
         expected = {d1: False, d2: False, d3: False, d4: False,
                     d5: False, d9: True}
-<<<<<<< HEAD
-        results = self.compare(opts, conf, tmp, len(dfiles))
-=======
         results = self.compare(o, tmp, len(dfiles))
->>>>>>> 409bfee4
         self.assertTrue(results == expected)
 
         # edit sub file
         edit_content(d9f1, get_string(12))
         expected = {d1: False, d2: False, d3: False, d4: False,
                     d5: False, d9: False}
-<<<<<<< HEAD
-        results = self.compare(opts, conf, tmp, len(dfiles))
-=======
         results = self.compare(o, tmp, len(dfiles))
->>>>>>> 409bfee4
         self.assertTrue(results == expected)
 
         # test compare from dotdrop
